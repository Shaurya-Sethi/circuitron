"""Circuitron orchestration pipeline.

This module wires together the planner, plan editor and part finder agents.
It also exposes a simple CLI for running the pipeline from the command line.
"""

from __future__ import annotations

import argparse
import asyncio
import json
import os
from typing import cast

from circuitron.config import settings
from .mcp_manager import mcp_manager

from circuitron.debug import run_agent


from circuitron.agents import (
    planner,
    plan_editor,
    part_finder,
    part_selector,
    documentation,
    code_generator,
    code_validator,
    code_corrector,
    erc_handler,
)
from agents.result import RunResult
from circuitron.models import (
    PlanOutput,
    UserFeedback,
    PlanEditorOutput,
    PartFinderOutput,
    PartSelectionOutput,
    DocumentationOutput,
    CodeGenerationOutput,
    CodeValidationOutput,
    CodeCorrectionOutput,
    ERCHandlingOutput,
)
from circuitron.correction_context import CorrectionContext
from circuitron.utils import (
    pretty_print_plan,
    pretty_print_edited_plan,
    pretty_print_found_parts,
    extract_reasoning_summary,
    pretty_print_selected_parts,
    pretty_print_documentation,
    collect_user_feedback,
    sanitize_text,
    format_plan_edit_input,
    format_part_selection_input,
    format_documentation_input,
    format_code_generation_input,
    format_code_validation_input,
    format_code_correction_input,
    format_code_correction_validation_input,
    format_erc_handling_input,
    write_temp_skidl_script,
    prepare_erc_only_script,
    prepare_output_dir,
    pretty_print_validation,
    pretty_print_generated_code,
    validate_code_generation_results,
)

# ``run_erc_tool`` is the FunctionTool named "run_erc" used by agents.
from circuitron.tools import run_erc
from circuitron.tools import execute_final_script


class PipelineError(RuntimeError):
    """Raised when the pipeline fails to produce valid SKiDL code."""


__all__ = [
    "run_planner",
    "run_plan_editor",
    "run_part_finder",
    "run_part_selector",
    "run_documentation",
    "run_code_generation",
    "run_code_validation",
    "run_code_correction",
    "run_validation_correction",
    "run_erc_handling",
    "run_with_retry",
    "pipeline",
    "main",
    "parse_args",
    "CorrectionContext",
    "PipelineError",
    "run_erc",
    "settings",
]

async def run_planner(prompt: str) -> RunResult:
    """Run the planning agent and return the run result."""
    return await run_agent(planner, sanitize_text(prompt))


async def run_plan_editor(
    original_prompt: str, plan: PlanOutput, feedback: UserFeedback
) -> PlanEditorOutput:
    """Run the PlanEditor agent with formatted input."""
    input_msg = format_plan_edit_input(sanitize_text(original_prompt), plan, feedback)
    result = await run_agent(plan_editor, input_msg)
    return cast(PlanEditorOutput, result.final_output)


async def run_part_finder(plan: PlanOutput) -> PartFinderOutput:
    """Search KiCad libraries for components from the plan."""
    query_text = "\n".join(plan.component_search_queries)
    result = await run_agent(part_finder, sanitize_text(query_text))
    return cast(PartFinderOutput, result.final_output)


async def run_part_selector(
    plan: PlanOutput, part_output: PartFinderOutput
) -> PartSelectionOutput:
    """Select optimal parts using search results."""
    input_msg = format_part_selection_input(plan, part_output)
    result = await run_agent(part_selector, sanitize_text(input_msg))
    return cast(PartSelectionOutput, result.final_output)


async def run_documentation(
    plan: PlanOutput, selection: PartSelectionOutput
) -> DocumentationOutput:
    """Gather SKiDL documentation based on plan and selected parts."""
    input_msg = format_documentation_input(plan, selection)
    result = await run_agent(documentation, sanitize_text(input_msg))
    return cast(DocumentationOutput, result.final_output)


async def run_code_generation(
    plan: PlanOutput, selection: PartSelectionOutput, docs: DocumentationOutput
) -> CodeGenerationOutput:
    """Generate SKiDL code using plan, selected parts, and documentation."""
    input_msg = format_code_generation_input(plan, selection, docs)
    result = await run_agent(code_generator, sanitize_text(input_msg))
    code_output = cast(CodeGenerationOutput, result.final_output)
    pretty_print_generated_code(code_output)
    validate_code_generation_results(code_output)
    return code_output


async def run_code_validation(
    code_output: CodeGenerationOutput,
    selection: PartSelectionOutput,
    docs: DocumentationOutput,
    run_erc_flag: bool = True,
) -> tuple[CodeValidationOutput, dict[str, object] | None]:
    """Validate generated code and optionally run ERC.

    Args:
        code_output: Generated SKiDL code to validate.
        selection: Component selections used in the design.
        docs: Documentation context for the validator.
        run_erc_flag: When ``True`` run ERC after validation passes.

    Returns:
        Tuple containing the :class:`CodeValidationOutput` and optional ERC
        results.
    """

    script_path: str | None = None
    if run_erc_flag:
        erc_only_code = prepare_erc_only_script(code_output.complete_skidl_code)
        script_path = write_temp_skidl_script(erc_only_code)
    try:
        input_msg = format_code_validation_input(
            code_output.complete_skidl_code, selection, docs
        )
        result = await run_agent(code_validator, sanitize_text(input_msg))
        validation = cast(CodeValidationOutput, result.final_output)
        pretty_print_validation(validation)
        erc_result: dict[str, object] | None = None
        if run_erc_flag and validation.status == "pass" and script_path:
            erc_json = await run_erc(script_path)
            try:
                erc_result = json.loads(erc_json)
            except (json.JSONDecodeError, TypeError) as e:
                erc_result = {"success": False, "erc_passed": False, "stderr": f"JSON parsing error: {str(e)}", "stdout": erc_json}
            print("\n=== ERC RESULT ===")
            print(erc_result)
        return validation, erc_result
    finally:
        if script_path:
            try:
                os.remove(script_path)
            except OSError:
                pass


async def run_code_correction(
    code_output: CodeGenerationOutput,
    validation: CodeValidationOutput,
    plan: PlanOutput,
    selection: PartSelectionOutput,
    docs: DocumentationOutput,
    erc_result: dict[str, object] | None = None,
) -> CodeGenerationOutput:
    """Run the Code Correction agent and return updated code."""
    input_msg = format_code_correction_input(
        code_output.complete_skidl_code,
        validation,
        plan,
        selection,
        docs,
        erc_result,
    )
    result = await run_agent(code_corrector, sanitize_text(input_msg))
    correction = cast(CodeCorrectionOutput, result.final_output)
    code_output.complete_skidl_code = correction.corrected_code
    return code_output


async def run_validation_correction(
    code_output: CodeGenerationOutput,
    validation: CodeValidationOutput,
    plan: PlanOutput,
    selection: PartSelectionOutput,
    docs: DocumentationOutput,
    context: CorrectionContext | None = None,
) -> CodeGenerationOutput:
    """Run code correction to address validation errors only.

    Args:
        code_output: Current code to fix.
        validation: Validation output describing errors.
        plan: The original design plan.
        selection: Chosen components for the design.
        docs: Documentation context.

    Returns:
        Updated :class:`CodeGenerationOutput` with attempted fixes applied.
    """

    input_msg = format_code_correction_validation_input(
        code_output.complete_skidl_code,
        validation,
        plan,
        selection,
        docs,
        context,
    )
    result = await run_agent(code_corrector, sanitize_text(input_msg))
    correction = cast(CodeCorrectionOutput, result.final_output)
    code_output.complete_skidl_code = correction.corrected_code
    return code_output



async def run_erc_handling(
    code_output: CodeGenerationOutput,
    validation: CodeValidationOutput,
    plan: PlanOutput,
    selection: PartSelectionOutput,
    docs: DocumentationOutput,
    erc_result: dict[str, object] | None,
    context: CorrectionContext | None = None,
) -> tuple[CodeGenerationOutput, ERCHandlingOutput]:
    """Run the ERC Handling agent and return updated code and ERC info."""

    input_msg = format_erc_handling_input(
        code_output.complete_skidl_code,
        validation,
        plan,
        selection,
        docs,
        erc_result,
        context,
    )
    result = await run_agent(erc_handler, sanitize_text(input_msg))
    erc_out = cast(ERCHandlingOutput, result.final_output)
    code_output.complete_skidl_code = erc_out.final_code
    return code_output, erc_out


async def run_with_retry(
    prompt: str,
    show_reasoning: bool = False,
    retries: int = 0,
) -> CodeGenerationOutput | None:
    """Run :func:`pipeline` with retry and error handling."""

    attempts = 0
    while True:
        try:
            return await pipeline(prompt, show_reasoning=show_reasoning)
        except Exception as exc:
            attempts += 1
            print(f"Error during pipeline execution: {exc}")
            if attempts > retries:
                print("Maximum retries exceeded. Shutting down gracefully.")
                return None
            print(f"Retrying ({attempts}/{retries})...")


async def pipeline(prompt: str, show_reasoning: bool = False) -> CodeGenerationOutput:
    """Execute planning, plan editing and part search flow.

    Args:
        prompt: Natural language design request.
        show_reasoning: Print the reasoning summary when ``True``.

    Returns:
        The :class:`CodeGenerationOutput` generated from the pipeline.

    Example:
        >>> asyncio.run(pipeline("buck converter"))
    """
    plan_result = await run_planner(prompt)
    plan = plan_result.final_output
    pretty_print_plan(plan)

    if settings.dev_mode and plan.calculation_codes:
        print("\n=== Debug: Calculation Codes ===")
        for i, code in enumerate(plan.calculation_codes, 1):
            print(f"\nCalculation #{i} code:\n{code}")

    if show_reasoning:
        print("\n=== Reasoning Summary ===\n")
        print(extract_reasoning_summary(plan_result))

    feedback = collect_user_feedback(plan)
    if not any(
        [
            feedback.open_question_answers,
            feedback.requested_edits,
            feedback.additional_requirements,
        ]
    ):
        part_output = await run_part_finder(plan)
        pretty_print_found_parts(part_output.found_components_json)
        selection = await run_part_selector(plan, part_output)
        pretty_print_selected_parts(selection)
        docs = await run_documentation(plan, selection)
        pretty_print_documentation(docs)
        code_out = await run_code_generation(plan, selection, docs)
        validation, _ = await run_code_validation(
            code_out, selection, docs, run_erc_flag=False
        )
        correction_context = CorrectionContext()
        correction_context.add_validation_attempt(validation, [])  # Empty list: validation doesn't need correction tracking
        validation_loop_count = 0
        while validation.status == "fail" and correction_context.should_continue_attempts():
            validation_loop_count += 1
            if validation_loop_count > 10:  # Safety net to prevent infinite loops
                raise PipelineError("Validation correction loop exceeded maximum iterations")
            code_out = await run_validation_correction(
                code_out, validation, plan, selection, docs, correction_context
            )
            validation, _ = await run_code_validation(
                code_out, selection, docs, run_erc_flag=False
            )
            correction_context.add_validation_attempt(validation, [])  # Empty list: validation doesn't need correction tracking

        erc_result: dict[str, object] | None = None
        if validation.status == "pass":
            _, erc_result = await run_code_validation(
                code_out, selection, docs, run_erc_flag=True
            )
            if erc_result is not None:
                correction_context.add_erc_attempt(erc_result, [])
            erc_loop_count = 0
            # Run ERC handler if there are errors OR warnings (errors block, warnings should be addressed)
            while (
                erc_result
                and (not erc_result.get("erc_passed", False) or _has_erc_warnings(erc_result))
                and correction_context.should_continue_attempts()
                and not correction_context.has_no_issues()  # Stop if no errors and no warnings
                and not correction_context.agent_approved_warnings()
            ):
                erc_loop_count += 1
                if erc_loop_count > 10:  # Safety net to prevent infinite loops
                    raise PipelineError("ERC correction loop exceeded maximum iterations")
                code_out, erc_out = await run_erc_handling(
                    code_out,
                    validation,
                    plan,
                    selection,
                    docs,
                    erc_result,
                    correction_context,
                )
                _, erc_result = await run_code_validation(
                    code_out, selection, docs, run_erc_flag=True
                )
                if erc_result is not None:
                    # Add special marker for warnings approval if agent approved them
                    if erc_out.erc_validation_status == "warnings_only" and erc_result.get("erc_passed", False):
                        corrections_with_approval = erc_out.corrections_applied + ["warnings approved by agent"]
                        correction_context.add_erc_attempt(erc_result, corrections_with_approval)
                    else:
                        correction_context.add_erc_attempt(erc_result, erc_out.corrections_applied)
                
<<<<<<< HEAD
                # If the ERC Handling agent explicitly approved remaining warnings
                # as acceptable, exit the loop to avoid further attempts.
                if correction_context.agent_approved_warnings():
=======
                # Check if agent approved warnings as acceptable - break loop if so
                if erc_out.erc_validation_status == "warnings_only" and erc_result and erc_result.get("erc_passed", False):
>>>>>>> bbfb01cb
                    print("\n=== ERC HANDLER DECISION ===")
                    print(f"Agent approved warnings as acceptable: {erc_out.resolution_strategy}")
                    if erc_out.remaining_warnings:
                        print("Remaining acceptable warnings:")
                        for warning in erc_out.remaining_warnings:
                            print(f"  - {warning}")
                    break

        if validation.status != "pass":
            if settings.dev_mode:
                pretty_print_generated_code(code_out)
            raise PipelineError("Validation failed after maximum correction attempts")

        # Final check - only fail if there are actual errors (not warnings)
        if erc_result and not erc_result.get("erc_passed", False):
            if settings.dev_mode:
                pretty_print_generated_code(code_out)
            raise PipelineError("ERC failed after maximum correction attempts - errors remain (warnings are acceptable)")

        out_dir = prepare_output_dir()
        files_json = await execute_final_script(code_out.complete_skidl_code, out_dir)
        print("\n=== GENERATED FILES ===")
        print(files_json)
        return code_out

    edit_result = await run_plan_editor(prompt, plan, feedback)
    pretty_print_edited_plan(edit_result)
    assert edit_result.updated_plan is not None
    final_plan = edit_result.updated_plan

    part_output = await run_part_finder(final_plan)
    pretty_print_found_parts(part_output.found_components_json)
    selection = await run_part_selector(final_plan, part_output)
    pretty_print_selected_parts(selection)
    docs = await run_documentation(final_plan, selection)
    pretty_print_documentation(docs)
    code_out = await run_code_generation(final_plan, selection, docs)
    validation, _ = await run_code_validation(
        code_out, selection, docs, run_erc_flag=False
    )

    correction_context = CorrectionContext()
    correction_context.add_validation_attempt(validation, [])  # Empty list: validation doesn't need correction tracking
    validation_loop_count = 0
    while validation.status == "fail" and correction_context.should_continue_attempts():
        validation_loop_count += 1
        if validation_loop_count > 10:  # Safety net to prevent infinite loops
            raise PipelineError("Validation correction loop exceeded maximum iterations")
        code_out = await run_validation_correction(
            code_out, validation, final_plan, selection, docs, correction_context
        )
        validation, _ = await run_code_validation(
            code_out, selection, docs, run_erc_flag=False
        )
        correction_context.add_validation_attempt(validation, [])  # Empty list: validation doesn't need correction tracking

    erc_result = None
    if validation.status == "pass":
        _, erc_result = await run_code_validation(
            code_out, selection, docs, run_erc_flag=True
        )
        if erc_result is not None:
            correction_context.add_erc_attempt(erc_result, [])
        erc_loop_count = 0
        # Run ERC handler if there are errors OR warnings (errors block, warnings should be addressed)
        while (
            erc_result
            and (not erc_result.get("erc_passed", False) or _has_erc_warnings(erc_result))
            and correction_context.should_continue_attempts()
            and not correction_context.has_no_issues()  # Stop if no errors and no warnings
            and not correction_context.agent_approved_warnings()
        ):
            erc_loop_count += 1
            if erc_loop_count > 10:  # Safety net to prevent infinite loops
                raise PipelineError("ERC correction loop exceeded maximum iterations")
            code_out, erc_out = await run_erc_handling(
                code_out,
                validation,
                final_plan,
                selection,
                docs,
                erc_result,
                correction_context,
            )
            _, erc_result = await run_code_validation(
                code_out, selection, docs, run_erc_flag=True
            )
            if erc_result is not None:
                # Add special marker for warnings approval if agent approved them
                if erc_out.erc_validation_status == "warnings_only" and erc_result.get("erc_passed", False):
                    corrections_with_approval = erc_out.corrections_applied + ["warnings approved by agent"]
                    correction_context.add_erc_attempt(erc_result, corrections_with_approval)
                else:
                    correction_context.add_erc_attempt(erc_result, erc_out.corrections_applied)
                
<<<<<<< HEAD
            # If the ERC Handling agent explicitly approved remaining warnings
            # as acceptable, exit the loop to avoid further attempts.
            if correction_context.agent_approved_warnings():
=======
            # Check if agent approved warnings as acceptable - break loop if so
            if erc_out.erc_validation_status == "warnings_only" and erc_result and erc_result.get("erc_passed", False):
>>>>>>> bbfb01cb
                print("\n=== ERC HANDLER DECISION ===")
                print(f"Agent approved warnings as acceptable: {erc_out.resolution_strategy}")
                if erc_out.remaining_warnings:
                    print("Remaining acceptable warnings:")
                    for warning in erc_out.remaining_warnings:
                        print(f"  - {warning}")
                break

    if validation.status != "pass":
        if settings.dev_mode:
            pretty_print_generated_code(code_out)
        raise PipelineError("Validation failed after maximum correction attempts")

    # Final check - only fail if there are actual errors (not warnings)
    if erc_result and not erc_result.get("erc_passed", False):
        if settings.dev_mode:
            pretty_print_generated_code(code_out)
        raise PipelineError("ERC failed after maximum correction attempts - errors remain (warnings are acceptable)")

    out_dir = prepare_output_dir()
    files_json = await execute_final_script(code_out.complete_skidl_code, out_dir)
    print("\n=== GENERATED FILES ===")
    print(files_json)
    return code_out


async def main() -> None:
    """CLI entry point for the Circuitron pipeline."""
    args = parse_args()
    from circuitron.config import setup_environment

    setup_environment(dev=args.dev)
    await mcp_manager.initialize()
    try:
        prompt = args.prompt or input("Prompt: ")
        await run_with_retry(
            prompt,
            show_reasoning=args.reasoning,
            retries=args.retries,
        )
    finally:
        await mcp_manager.cleanup()


def parse_args(argv: list[str] | None = None) -> argparse.Namespace:
    """Parse command line arguments.

    Example:
        >>> args = parse_args(["prompt text", "-r", "--dev"])
    """
    parser = argparse.ArgumentParser(description="Run the Circuitron pipeline")
    parser.add_argument("prompt", nargs="?", help="Design prompt")
    parser.add_argument(
        "-r", "--reasoning", action="store_true", help="show reasoning summary"
    )
    parser.add_argument(
        "--dev", action="store_true", help="enable tracing with logfire"
    )
    parser.add_argument(
        "-n",
        "--retries",
        type=int,
        default=0,
        help="number of retries if the pipeline fails",
    )
    return parser.parse_args(argv)


def _has_erc_warnings(erc_result: dict[str, object]) -> bool:
    """Check if ERC result contains warnings."""
    import re
    stdout = str(erc_result.get("stdout", ""))
    warning_match = re.search(r'(\d+) warnings found during ERC', stdout)
    warning_count = int(warning_match.group(1)) if warning_match else 0
    return warning_count > 0


if __name__ == "__main__":
    asyncio.run(main())<|MERGE_RESOLUTION|>--- conflicted
+++ resolved
@@ -10,6 +10,7 @@
 import asyncio
 import json
 import os
+import re
 from typing import cast
 
 from circuitron.config import settings
@@ -400,14 +401,9 @@
                     else:
                         correction_context.add_erc_attempt(erc_result, erc_out.corrections_applied)
                 
-<<<<<<< HEAD
                 # If the ERC Handling agent explicitly approved remaining warnings
                 # as acceptable, exit the loop to avoid further attempts.
                 if correction_context.agent_approved_warnings():
-=======
-                # Check if agent approved warnings as acceptable - break loop if so
-                if erc_out.erc_validation_status == "warnings_only" and erc_result and erc_result.get("erc_passed", False):
->>>>>>> bbfb01cb
                     print("\n=== ERC HANDLER DECISION ===")
                     print(f"Agent approved warnings as acceptable: {erc_out.resolution_strategy}")
                     if erc_out.remaining_warnings:
@@ -503,14 +499,9 @@
                 else:
                     correction_context.add_erc_attempt(erc_result, erc_out.corrections_applied)
                 
-<<<<<<< HEAD
             # If the ERC Handling agent explicitly approved remaining warnings
             # as acceptable, exit the loop to avoid further attempts.
             if correction_context.agent_approved_warnings():
-=======
-            # Check if agent approved warnings as acceptable - break loop if so
-            if erc_out.erc_validation_status == "warnings_only" and erc_result and erc_result.get("erc_passed", False):
->>>>>>> bbfb01cb
                 print("\n=== ERC HANDLER DECISION ===")
                 print(f"Agent approved warnings as acceptable: {erc_out.resolution_strategy}")
                 if erc_out.remaining_warnings:
@@ -581,7 +572,6 @@
 
 def _has_erc_warnings(erc_result: dict[str, object]) -> bool:
     """Check if ERC result contains warnings."""
-    import re
     stdout = str(erc_result.get("stdout", ""))
     warning_match = re.search(r'(\d+) warnings found during ERC', stdout)
     warning_count = int(warning_match.group(1)) if warning_match else 0
