--- conflicted
+++ resolved
@@ -29,17 +29,7 @@
 
 
 @input_guardrail
-<<<<<<< HEAD
 async def pcb_query_guardrail(ctx: Any, agent: Any, input_data: Any) -> GuardrailFunctionOutput:
-    """Refuse processing if the user query is not PCB related."""
-    try:
-        result = await Runner.run(pcb_query_agent, input_data, context=ctx.context)
-    except (httpx.HTTPError, openai.OpenAIError) as exc:
-        print(f"Network error: {exc}")
-        raise RuntimeError("Network connection issue") from exc
-
-=======
-async def pcb_query_guardrail(ctx, agent, input_data):
     """Refuse processing if the user query is not PCB related.
 
     Args:
@@ -56,8 +46,12 @@
         >>> await pcb_query_guardrail(ctx, agent, "Design a buck converter")
         GuardrailFunctionOutput(...)
     """
-    result = await Runner.run(pcb_query_agent, input_data, context=ctx.context)
->>>>>>> 6e29dbdd
+    try:
+        result = await Runner.run(pcb_query_agent, input_data, context=ctx.context)
+    except (httpx.HTTPError, openai.OpenAIError) as exc:
+        print(f"Network error: {exc}")
+        raise RuntimeError("Network connection issue") from exc
+
     output = result.final_output_as(PCBQueryOutput)
     return GuardrailFunctionOutput(
         output_info=output,
